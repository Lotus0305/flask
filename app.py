import os
from flask import Flask, request, jsonify, render_template
import numpy as np
import json
from pymongo import MongoClient
from dotenv import load_dotenv
from sklearn.metrics.pairwise import cosine_similarity
import pandas as pd
import re
import nltk
from nltk.corpus import stopwords
from utils.build_model import train_and_save_model
from config.config import Config
from flask_cors import CORS
<<<<<<< HEAD
from sklearn.feature_extraction.text import TfidfVectorizer

# Load stopwords
nltk.download('stopwords')
stop_words = set(stopwords.words('english'))

=======

# Tắt oneDNN custom operations
>>>>>>> 26af2a57
os.environ['TF_ENABLE_ONEDNN_OPTS'] = '0'
import tensorflow as tf

# Load environment variables
load_dotenv()

app = Flask(__name__)
app.config.from_object(Config)
CORS(app)

# MongoDB configuration
client = MongoClient(app.config['MONGO_URI'])
db = client[app.config['DB_NAME']]

novels_collection = db['novels']
categories_collection = db['categories']
comments_collection = db['comments']

# Load mappings from JSON
MODEL_DIR = 'models'
with open(os.path.join(MODEL_DIR, 'user_id_to_label.json'), 'r') as file:
    user_id_to_label = json.load(file)
with open(os.path.join(MODEL_DIR, 'novel_id_to_label.json'), 'r') as file:
    novel_id_to_label = json.load(file)
with open(os.path.join(MODEL_DIR, 'category_id_to_label.json'), 'r') as file:
    category_id_to_label = json.load(file)

<<<<<<< HEAD
model_path = os.path.join(MODEL_DIR, 'recommendation_model_with_description.h5')
=======
model_path = os.path.join(MODEL_DIR, 'recommendation_model.h5')
>>>>>>> 26af2a57
model = None


# Function to convert IDs using JSON mapping
def encode_id(mapping, original_id):
    return mapping.get(str(original_id), -1)  # Return -1 if ID not found

def decode_id(mapping, encoded_id):
    reverse_mapping = {v: k for k, v in mapping.items()}
    return reverse_mapping.get(encoded_id, None)

# Utility function for preprocessing descriptions
def preprocess_description(description):
    description = description.lower()
    description = re.sub(r'[^a-zA-Z0-9\s]', '', description)
    description = re.sub(r'\s+', ' ', description).strip()
    words = description.split()
    filtered_description = ' '.join([word for word in words if word not in stop_words])
    return filtered_description

# Function to compute embedding using TF-IDF
def compute_embedding(tfidf, row):
    preprocessed_description = preprocess_description(row['description'])
    combined_text = f"{row['name']} {row['author']} {row['category']} {preprocessed_description}"
    return tfidf.transform([combined_text]).toarray()[0]

# Endpoint to compute and store embeddings for novels
@app.route('/compute_embeddings', methods=['POST'])
def compute_and_store_embeddings():
    novels_df = pd.DataFrame(list(novels_collection.find({}, {"_id": 1, "name": 1, "author": 1, "category": 1, "description": 1})))
    combined_texts = novels_df.apply(lambda row: f"{row['name']} {row['author']} {row['category']} {preprocess_description(row['description'])}", axis=1)
    
    tfidf = TfidfVectorizer(max_features=512)  # Adjust the max_features according to your requirements
    tfidf_matrix = tfidf.fit_transform(combined_texts)

    novels_df['combined_embedding'] = list(tfidf_matrix.toarray())
    novels_df.to_pickle('models/novels_with_combined_embeddings.pkl')
    return jsonify({'status': 'Embeddings computed and stored successfully'}), 200

# Endpoint to search for novels based on text query
@app.route('/search_novel', methods=['GET'])
def search_novel():
    query = request.args.get('query')
    if not query:
        return jsonify({'error': 'Query is required'}), 400

    novels_df = pd.read_pickle('models/novels_with_combined_embeddings.pkl')
    tfidf = TfidfVectorizer(max_features=512)  # Ensure the vectorizer is consistent with the one used during embedding
    tfidf_matrix = tfidf.fit_transform(novels_df['combined_embedding'].apply(lambda x: ' '.join(map(str, x))))

    query_embedding = tfidf.transform([query]).toarray()
    novels_embeddings = tfidf_matrix.toarray()
    similarities = cosine_similarity(query_embedding, novels_embeddings)
    top_k_indices = similarities[0].argsort()[-10:][::-1]  # Limit to top 10 results
    results = novels_df.iloc[top_k_indices]
    results['category'] = results['category'].apply(lambda x: category_id_to_label[str(x)])
    
    result_list = results[['category', 'name']].to_dict(orient='records')
    for i, result in enumerate(result_list):
        result['_id'] = str(results.iloc[i]['_id'])

    return jsonify(result_list)

# Endpoint to recommend novels based on user ID
@app.route('/recommend', methods=['GET'])
def recommend():
    user_id = request.args.get('user_id')
    if not user_id:
        return jsonify({'error': 'User ID is required'}), 400
    try:
        user_encoded = encode_id(user_id_to_label, user_id)
    except ValueError:
        return jsonify({'error': 'Invalid User ID format'}), 400

    if user_encoded == -1:
        account_data = comments_collection.aggregate([{'$sample': {'size': 1}}, {'$project': {'_id': 0, 'account': 1}}]).next()
        user_id = account_data['account']
        user_encoded = encode_id(user_id_to_label, user_id)

    global model
    if model is None:
        model = tf.keras.models.load_model(model_path)
    
    all_novels = list(novel_id_to_label.keys())
    novel_array = np.array([encode_id(novel_id_to_label, nid) for nid in all_novels])
    user_array = np.array([user_encoded] * len(novel_array))
    category_array = np.zeros(len(novel_array))  # Placeholder if categories are not used in prediction

    predictions = model.predict([user_array, novel_array, category_array])
    novel_predictions = list(zip(all_novels, predictions.flatten()))
    novel_predictions.sort(key=lambda x: x[1], reverse=True)
    top_novels = novel_predictions[:50]
    recommended_novels = [{'novel_id': nid, 'predicted_rating': float(rating)} for nid, rating in top_novels]

    return jsonify(recommended_novels)



# Endpoint to recommend novels based on a specific novel's ID
@app.route('/recommend_based_on_novel', methods=['GET'])
def recommend_based_on_novel():
    novel_id = request.args.get('novel_id')
    if not novel_id:
        return jsonify({'error': 'Novel ID is required'}), 400
    try:
        novel_encoded = encode_id(novel_id_to_label, novel_id)
    except ValueError:
        return jsonify({'error': 'Invalid Novel ID format'}), 400

    if novel_encoded == -1:
        return jsonify({'error': 'Novel ID not found'}), 404

    global model
    if model is None:
        model = tf.keras.models.load_model(model_path)

    novel_embeddings = model.get_layer('novel_embedding_gmf').get_weights()[0]
    selected_novel_embedding = novel_embeddings[novel_encoded]
    similarities = np.dot(novel_embeddings, selected_novel_embedding) / (np.linalg.norm(novel_embeddings, axis=1) * np.linalg.norm(selected_novel_embedding))
    top_n_indices = similarities.argsort()[-11:][::-1]
    top_novels = [(int(decode_id(novel_id_to_label, idx)), float(similarities[idx])) for idx in top_n_indices if idx != novel_encoded]
    recommended_novels = [{'novel_id': novel_id, 'similarity_score': score} for novel_id, score in top_novels]

    return jsonify(recommended_novels)

# Endpoint to retrain the model
@app.route('/train', methods=['POST'])
def train_model():
    response = train_and_save_model()
    return jsonify({'status': 'Model trained successfully', 'mse': response}), 200

# Health check endpoint to ensure the service is running
@app.route('/check', methods=['GET'])
def health_check():
    return jsonify({'status': 'Service is up and running'}), 200

@app.route('/')
def index():
    return render_template('index.html')

if __name__ == '__main__':
    app.run(port=5000)<|MERGE_RESOLUTION|>--- conflicted
+++ resolved
@@ -12,23 +12,20 @@
 from utils.build_model import train_and_save_model
 from config.config import Config
 from flask_cors import CORS
-<<<<<<< HEAD
 from sklearn.feature_extraction.text import TfidfVectorizer
+import tensorflow as tf
 
 # Load stopwords
 nltk.download('stopwords')
 stop_words = set(stopwords.words('english'))
 
-=======
-
-# Tắt oneDNN custom operations
->>>>>>> 26af2a57
+# Disable oneDNN custom operations
 os.environ['TF_ENABLE_ONEDNN_OPTS'] = '0'
-import tensorflow as tf
 
 # Load environment variables
 load_dotenv()
 
+# Flask app setup
 app = Flask(__name__)
 app.config.from_object(Config)
 CORS(app)
@@ -36,7 +33,6 @@
 # MongoDB configuration
 client = MongoClient(app.config['MONGO_URI'])
 db = client[app.config['DB_NAME']]
-
 novels_collection = db['novels']
 categories_collection = db['categories']
 comments_collection = db['comments']
@@ -50,13 +46,7 @@
 with open(os.path.join(MODEL_DIR, 'category_id_to_label.json'), 'r') as file:
     category_id_to_label = json.load(file)
 
-<<<<<<< HEAD
 model_path = os.path.join(MODEL_DIR, 'recommendation_model_with_description.h5')
-=======
-model_path = os.path.join(MODEL_DIR, 'recommendation_model.h5')
->>>>>>> 26af2a57
-model = None
-
 
 # Function to convert IDs using JSON mapping
 def encode_id(mapping, original_id):
@@ -151,8 +141,6 @@
 
     return jsonify(recommended_novels)
 
-
-
 # Endpoint to recommend novels based on a specific novel's ID
 @app.route('/recommend_based_on_novel', methods=['GET'])
 def recommend_based_on_novel():
